--- conflicted
+++ resolved
@@ -34,7 +34,6 @@
 
     def test_entity_str_repr(self):
         """Test entity string representations."""
-<<<<<<< HEAD
         # Use Character since Entity is abstract
         char = Character("Test", 5, 5)
         
@@ -45,19 +44,6 @@
         repr_str = repr(char)
         assert "Character" in repr_str
         assert "name='Test'" in repr_str
-        
-=======
-        entity = Entity(5, 5, EntityType.PLAYER)
-
-        str_repr = str(entity)
-        assert "Entity" in str_repr
-        assert "5, 5" in str_repr
-
-        repr_str = repr(entity)
-        assert "Entity" in repr_str
-        assert "type=EntityType.PLAYER" in repr_str
-
->>>>>>> 118aaca5
 
 class TestTileCoverage:
     """Tests to improve tile coverage."""
@@ -71,16 +57,8 @@
 
         repr_str = repr(tile)
         assert "Tile" in repr_str
-<<<<<<< HEAD
         assert "type=" in repr_str
         assert "FLOOR" in repr_str
-        
-        
-=======
-        assert "type=TileType.FLOOR" in repr_str
-
-
->>>>>>> 118aaca5
 class TestCharacterCoverage:
     """Tests to improve character coverage."""
 
